--- conflicted
+++ resolved
@@ -77,15 +77,6 @@
       const result = await sdk.instances.create({ name: 'test' });
 
       expect(result.isOk()).toBe(true);
-<<<<<<< HEAD
-      expect(mockCreateInstance).toHaveBeenCalledWith({
-        name: 'test',
-        region: 'iad',
-        image: 'docker.io/library/ubuntu:22.04',
-        size: 'shared-cpu-1x',
-        memoryMb: 512,
-      });
-=======
       expect(mockCreateInstance).toHaveBeenCalledWith(
         {
           name: 'test',
@@ -96,7 +87,6 @@
         },
         TEST_FLY_API_TOKEN,
       );
->>>>>>> 8e8b7ec0
       expect(mockCreateInstanceWithGitHub).not.toHaveBeenCalled();
     });
 
@@ -113,17 +103,6 @@
       });
 
       expect(result.isOk()).toBe(true);
-<<<<<<< HEAD
-      expect(mockCreateInstanceWithGitHub).toHaveBeenCalledWith({
-        name: 'test',
-        region: 'iad',
-        image: 'docker.io/library/ubuntu:22.04',
-        size: 'shared-cpu-1x',
-        memoryMb: 512,
-        secrets: {
-          githubToken: 'ghp_1234567890abcdef1234567890abcdef12345',
-          githubUsername: 'testuser',
-=======
       expect(mockCreateInstanceWithGitHub).toHaveBeenCalledWith(
         {
           name: 'test',
@@ -135,7 +114,6 @@
             githubToken: 'ghp_1234567890abcdef1234567890abcdef12345',
             githubUsername: 'testuser',
           },
->>>>>>> 8e8b7ec0
         },
         TEST_FLY_API_TOKEN,
       );
