--- conflicted
+++ resolved
@@ -130,17 +130,10 @@
       }
 
       // In stateless SDK, failed creates don't appear in list
-<<<<<<< HEAD
-      const instances = await instanceService.listInstances();
-      expect(instances.isOk()).toBe(true);
-      if (instances.isOk()) {
-        expect(instances.value).toHaveLength(0);
-=======
       const listResult = await instanceService.listInstances('test-fly-token-123');
       expect(listResult.isOk()).toBe(true);
       if (listResult.isOk()) {
         expect(listResult.value).toHaveLength(0);
->>>>>>> 8e8b7ec0
       }
     });
   });
@@ -396,19 +389,11 @@
       // Mock listMachines to return our test machines
       mockListMachines.mockResolvedValue(ok(mockFlyMachines));
 
-<<<<<<< HEAD
-      const result = await instanceService.getInstanceStats();
-
-      expect(result.isOk()).toBe(true);
-      if (result.isOk()) {
-        expect(result.value).toEqual({
-=======
       const statsResult = await instanceService.getInstanceStats('test-fly-token-123');
 
       expect(statsResult.isOk()).toBe(true);
       if (statsResult.isOk()) {
         expect(statsResult.value).toEqual({
->>>>>>> 8e8b7ec0
           total: 4,
           running: 2, // 2 started machines
           stopped: 1, // 1 stopped machine
