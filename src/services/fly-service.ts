import { err, ok, type Result } from 'neverthrow';
import pino from 'pino';
import { InfrastructureError, InstanceCreationError, InstanceOperationError } from '@/lib/error-handler';
import type { CreateInstanceOptions } from '@/types/index';

const log = pino();

interface FlyMachine {
  id: string;
  name: string;
  state: string;
  region: string;
  image: string;
  instance_id: string;
  private_ip: string;
  config: {
    image: string;
    guest: {
      cpu_kind: string;
      cpus: number;
      memory_mb: number;
    };
    services: Array<{
      ports: Array<{
        port: number;
        handlers: string[];
      }>;
      protocol: string;
      internal_port: number;
    }>;
    env: Record<string, string>;
    init?: {
      exec: string[];
    };
  };
  created_at: string;
}

// Constants
const API_URL = 'https://api.machines.dev/v1';
const APP_NAME = 'lightfast-worker-instances';

// Create headers for API requests
<<<<<<< HEAD
const createHeaders = () => {
  // Lazy import to avoid circular dependency during tests
  const { config } = require('@/lib/config');
=======
const createHeaders = (flyApiToken: string) => {
>>>>>>> 8e8b7ec0
  // Use the full token string - Fly.io API requires all comma-separated tokens
  const token = flyApiToken.trim();
  return {
    Authorization: `Bearer ${token}`,
    'Content-Type': 'application/json',
  };
};

// Parse machine size configuration
export const parseMachineSize = (size: string): { kind: string; cpus: number } => {
  const sizeMap: Record<string, { kind: string; cpus: number }> = {
    'shared-cpu-1x': { kind: 'shared', cpus: 1 },
    'shared-cpu-2x': { kind: 'shared', cpus: 2 },
    'shared-cpu-4x': { kind: 'shared', cpus: 4 },
    'shared-cpu-8x': { kind: 'shared', cpus: 8 },
    'performance-1x': { kind: 'performance', cpus: 1 },
    'performance-2x': { kind: 'performance', cpus: 2 },
    'performance-4x': { kind: 'performance', cpus: 4 },
    'performance-8x': { kind: 'performance', cpus: 8 },
  };

  return sizeMap[size] || { kind: 'shared', cpus: 1 };
};

// Machine config type
interface MachineConfig {
  name: string;
  region: string;
  config: {
    image: string;
    guest: {
      cpu_kind: string;
      cpus: number;
      memory_mb: number;
    };
    services: Array<{
      ports: Array<{
        port: number;
        handlers: string[];
      }>;
      protocol: string;
      internal_port: number;
    }>;
    env: Record<string, unknown>;
    init?: {
      exec: string[];
    };
  };
}

// Create machine configuration
const createMachineConfig = (options: CreateInstanceOptions): MachineConfig => {
  const { name, region, image, size, memoryMb, metadata, repoUrl, secrets } = options;
  const cpuConfig = parseMachineSize(size || 'shared-cpu-1x');

  const machineConfig: MachineConfig = {
    name: name || `instance-${Date.now()}`,
    region: region || 'iad',
    config: {
      image: image || 'docker.io/library/ubuntu:22.04',
      guest: {
        cpu_kind: cpuConfig.kind,
        cpus: cpuConfig.cpus,
        memory_mb: memoryMb || 512,
      },
      services: [],
      env: {
        ...metadata,
        DEBIAN_FRONTEND: 'noninteractive',
        TZ: 'UTC',
        // Add GitHub credentials directly as environment variables
        ...(secrets?.githubToken && {
          GITHUB_TOKEN: secrets.githubToken,
          GITHUB_USERNAME: secrets.githubUsername || 'x-access-token',
        }),
      },
      init: {
        exec: [
          '/bin/bash',
          '-c',
          `
          # Update and install essential packages
          apt-get update && apt-get install -y --no-install-recommends \
            git \
            curl \
            ca-certificates \
            openssh-client \
            && rm -rf /var/lib/apt/lists/*

          # Configure Git credential helper
          git config --global credential.helper 'cache --timeout=86400'

          # Set up GitHub authentication if token provided
          if [ -n "$GITHUB_TOKEN" ]; then
            git config --global url."https://\${GITHUB_USERNAME:-x-access-token}:\${GITHUB_TOKEN}@github.com/".insteadOf "https://github.com/"
            git config --global user.name "\${GITHUB_USERNAME:-Fly-Instance}"
            git config --global user.email "\${GITHUB_USERNAME:-fly}@instance.local"
          fi

          # Clone repository if URL provided
          if [ -n "${repoUrl || ''}" ]; then
            git clone "${repoUrl}" /workspace
            cd /workspace
          fi

          # Keep container running
          tail -f /dev/null
          `,
        ],
      },
    },
  };

  return machineConfig;
};

// Create a new Fly machine
export const createMachine = async (
  options: CreateInstanceOptions,
  flyApiToken: string,
): Promise<Result<FlyMachine, InstanceCreationError | InfrastructureError>> => {
  const machineConfig = createMachineConfig(options);

  try {
    const response = await fetch(`${API_URL}/apps/${APP_NAME}/machines`, {
      method: 'POST',
      headers: createHeaders(flyApiToken),
      body: JSON.stringify(machineConfig),
    });

    if (!response.ok) {
      const errorText = await response.text();

      // Log technical details for debugging
      log.error('Fly.io machine creation failed:', {
        status: response.status,
        statusText: response.statusText,
        error: errorText,
        config: machineConfig,
      });

      // Also log to console for debugging
      console.error('Fly.io Error Details:', {
        status: response.status,
        error: errorText,
      });

      // Return user-friendly error based on status code
      if (response.status >= 500) {
        return err(new InfrastructureError('compute platform'));
      }
      if (response.status === 422) {
        return err(new InstanceCreationError('invalid configuration'));
      }
      if (response.status === 429) {
        return err(new InstanceCreationError('rate limit exceeded'));
      }
      return err(new InstanceCreationError());
    }

    const machine = (await response.json()) as FlyMachine;
    log.info(`Created Fly machine: ${machine.id}`);

    // Wait for machine to be ready
    const readyResult = await waitForMachineReady(machine.id, flyApiToken);
    if (readyResult.isErr()) {
      return err(readyResult.error);
    }

    return ok(machine);
  } catch (error) {
    // Log technical error with full details
    log.error('Unexpected error creating Fly machine:', {
      error: error instanceof Error ? error.message : String(error),
      stack: error instanceof Error ? error.stack : undefined,
      config: machineConfig,
    });

    return err(new InfrastructureError('compute platform'));
  }
};

// Get machine details
export const getMachine = async (
  machineId: string,
  flyApiToken: string,
): Promise<Result<FlyMachine, InstanceOperationError | InfrastructureError>> => {
  try {
    const response = await fetch(`${API_URL}/apps/${APP_NAME}/machines/${machineId}`, {
      method: 'GET',
      headers: createHeaders(flyApiToken),
    });

    if (!response.ok) {
      const errorText = await response.text();

      // Log technical details for debugging
      log.error('Failed to get Fly machine:', {
        machineId,
        status: response.status,
        statusText: response.statusText,
        error: errorText,
      });

      // Return user-friendly error based on status code
      if (response.status >= 500) {
        return err(new InfrastructureError('compute platform'));
      }
      if (response.status === 404) {
        return err(new InstanceOperationError('retrieve', 'instance not found'));
      }
      return err(new InstanceOperationError('retrieve'));
    }

    const machine = (await response.json()) as FlyMachine;
    return ok(machine);
  } catch (error) {
    // Log technical error with full details
    log.error('Unexpected error getting Fly machine:', {
      machineId,
      error: error instanceof Error ? error.message : String(error),
      stack: error instanceof Error ? error.stack : undefined,
    });

    return err(new InfrastructureError('compute platform'));
  }
};

// List all machines
export const listMachines = async (
  flyApiToken: string,
): Promise<Result<FlyMachine[], InstanceOperationError | InfrastructureError>> => {
  try {
    const response = await fetch(`${API_URL}/apps/${APP_NAME}/machines`, {
      method: 'GET',
      headers: createHeaders(flyApiToken),
    });

    if (!response.ok) {
      const errorText = await response.text();

      // Log technical details for debugging
      log.error('Failed to list Fly machines:', {
        status: response.status,
        statusText: response.statusText,
        error: errorText,
      });

      // Return user-friendly error based on status code
      if (response.status >= 500) {
        return err(new InfrastructureError('compute platform'));
      }
      return err(new InstanceOperationError('list'));
    }

    const machines = (await response.json()) as FlyMachine[];
    return ok(machines);
  } catch (error) {
    // Log technical error with full details
    log.error('Unexpected error listing Fly machines:', {
      error: error instanceof Error ? error.message : String(error),
      stack: error instanceof Error ? error.stack : undefined,
    });

    return err(new InfrastructureError('compute platform'));
  }
};

// Destroy a machine
export const destroyMachine = async (
  machineId: string,
  flyApiToken: string,
): Promise<Result<void, InstanceOperationError | InfrastructureError>> => {
  try {
    const response = await fetch(`${API_URL}/apps/${APP_NAME}/machines/${machineId}`, {
      method: 'DELETE',
      headers: createHeaders(flyApiToken),
    });

    if (!response.ok) {
      const errorText = await response.text();

      // Log technical details for debugging
      log.error('Failed to destroy Fly machine:', {
        machineId,
        status: response.status,
        statusText: response.statusText,
        error: errorText,
      });

      // Return user-friendly error based on status code
      if (response.status >= 500) {
        return err(new InfrastructureError('compute platform'));
      }
      if (response.status === 404) {
        return err(new InstanceOperationError('destroy', 'instance not found'));
      }
      return err(new InstanceOperationError('destroy'));
    }

    log.info(`Destroyed Fly machine: ${machineId}`);
    return ok(undefined);
  } catch (error) {
    // Log technical error with full details
    log.error('Unexpected error destroying Fly machine:', {
      machineId,
      error: error instanceof Error ? error.message : String(error),
      stack: error instanceof Error ? error.stack : undefined,
    });

    return err(new InfrastructureError('compute platform'));
  }
};

// Stop a machine
export const stopMachine = async (
  machineId: string,
  flyApiToken: string,
): Promise<Result<void, InstanceOperationError | InfrastructureError>> => {
  try {
    const response = await fetch(`${API_URL}/apps/${APP_NAME}/machines/${machineId}/stop`, {
      method: 'POST',
      headers: createHeaders(flyApiToken),
    });

    if (!response.ok) {
      const errorText = await response.text();

      // Log technical details for debugging
      log.error('Failed to stop Fly machine:', {
        machineId,
        status: response.status,
        statusText: response.statusText,
        error: errorText,
      });

      // Return user-friendly error based on status code
      if (response.status >= 500) {
        return err(new InfrastructureError('compute platform'));
      }
      if (response.status === 404) {
        return err(new InstanceOperationError('stop', 'instance not found'));
      }
      return err(new InstanceOperationError('stop'));
    }

    log.info(`Stopped Fly machine: ${machineId}`);
    return ok(undefined);
  } catch (error) {
    // Log technical error with full details
    log.error('Unexpected error stopping Fly machine:', {
      machineId,
      error: error instanceof Error ? error.message : String(error),
      stack: error instanceof Error ? error.stack : undefined,
    });

    return err(new InfrastructureError('compute platform'));
  }
};

// Start a machine
export const startMachine = async (
  machineId: string,
  flyApiToken: string,
): Promise<Result<void, InstanceOperationError | InfrastructureError>> => {
  try {
    const response = await fetch(`${API_URL}/apps/${APP_NAME}/machines/${machineId}/start`, {
      method: 'POST',
      headers: createHeaders(flyApiToken),
    });

    if (!response.ok) {
      const errorText = await response.text();

      // Log technical details for debugging
      log.error('Failed to start Fly machine:', {
        machineId,
        status: response.status,
        statusText: response.statusText,
        error: errorText,
      });

      // Return user-friendly error based on status code
      if (response.status >= 500) {
        return err(new InfrastructureError('compute platform'));
      }
      if (response.status === 404) {
        return err(new InstanceOperationError('start', 'instance not found'));
      }
      return err(new InstanceOperationError('start'));
    }

    log.info(`Started Fly machine: ${machineId}`);

    const readyResult = await waitForMachineReady(machineId, flyApiToken);
    if (readyResult.isErr()) {
      return err(readyResult.error);
    }

    return ok(undefined);
  } catch (error) {
    // Log technical error with full details
    log.error('Unexpected error starting Fly machine:', {
      machineId,
      error: error instanceof Error ? error.message : String(error),
      stack: error instanceof Error ? error.stack : undefined,
    });

    return err(new InfrastructureError('compute platform'));
  }
};

// Wait for machine to be ready
export const waitForMachineReady = async (
  machineId: string,
  flyApiToken: string,
  maxAttempts = 30,
): Promise<Result<void, InstanceOperationError | InfrastructureError>> => {
  log.info(`Waiting for machine ${machineId} to be ready...`);

  for (let i = 0; i < maxAttempts; i++) {
    const machineResult = await getMachine(machineId, flyApiToken);

    if (machineResult.isErr()) {
      return err(machineResult.error);
    }

    const machine = machineResult.value;

    if (machine.state === 'started') {
      log.info(`Machine ${machineId} is ready`);
      return ok(undefined);
    }

    if (machine.state === 'failed' || machine.state === 'destroyed') {
      // Log technical details for debugging
      log.error('Machine failed to start:', {
        machineId,
        state: machine.state,
        attempt: i + 1,
        maxAttempts,
      });

      return err(new InstanceOperationError('start', `instance entered ${machine.state} state`));
    }

    log.debug(`Waiting for machine ${machineId}, current state: ${machine.state}`);
    await new Promise((resolve) => setTimeout(resolve, 2000));
  }

  // Log timeout details for debugging
  log.error('Machine failed to become ready in time:', {
    machineId,
    maxAttempts,
    timeoutSeconds: maxAttempts * 2,
  });

  return err(new InstanceOperationError('start', 'timeout waiting for instance to become ready'));
};

// Set app-level secrets
export const setAppSecrets = async (
  secrets: Record<string, string>,
  flyApiToken: string,
): Promise<Result<void, InfrastructureError>> => {
  try {
    const secretsArray = Object.entries(secrets).map(([key, value]) => ({
      name: key,
      value: value,
    }));

    const response = await fetch(`${API_URL}/apps/${APP_NAME}/secrets`, {
      method: 'PUT',
      headers: createHeaders(flyApiToken),
      body: JSON.stringify({ secrets: secretsArray }),
    });

    if (!response.ok) {
      const errorText = await response.text();

      log.error('Failed to set app secrets:', {
        status: response.status,
        statusText: response.statusText,
        error: errorText,
      });

      return err(new InfrastructureError('Failed to set app secrets'));
    }

    log.info('App secrets updated successfully');
    return ok(undefined);
  } catch (error) {
    log.error('Unexpected error setting app secrets:', {
      error: error instanceof Error ? error.message : String(error),
      stack: error instanceof Error ? error.stack : undefined,
    });

    return err(new InfrastructureError('compute platform'));
  }
};<|MERGE_RESOLUTION|>--- conflicted
+++ resolved
@@ -41,13 +41,7 @@
 const APP_NAME = 'lightfast-worker-instances';
 
 // Create headers for API requests
-<<<<<<< HEAD
-const createHeaders = () => {
-  // Lazy import to avoid circular dependency during tests
-  const { config } = require('@/lib/config');
-=======
 const createHeaders = (flyApiToken: string) => {
->>>>>>> 8e8b7ec0
   // Use the full token string - Fly.io API requires all comma-separated tokens
   const token = flyApiToken.trim();
   return {
